--- conflicted
+++ resolved
@@ -208,12 +208,8 @@
 
 
 def create_vote_account(
-<<<<<<< HEAD
-    vote_key_fname: str, validator_key_fname: str, authorized_withdrawer: str, commission: int
-=======
     vote_key_fname: str, validator_key_fname: str, authorized_withdrawer: str,
     commission: int
->>>>>>> 3efd23f6
 ) -> TestAccount:
     """
     Generate a vote account for the validator
