#!/usr/bin/env python3

# SPDX-FileCopyrightText: 2021 Chorus One AG
# SPDX-License-Identifier: GPL-3.0

"""
Set up a Solido instance on a local testnet, and print its details. This is
useful when testing the maintenance daemon locally.
"""

import json
import os
from typing import Optional, Dict, Any

from util import (
    create_test_account,
    solana_program_deploy,
    create_spl_token_account,
    create_vote_account,
    get_network,
    solana,
    solido,
    multisig,
    get_approve_and_execute,
    get_solido_program_path,
    MAX_VALIDATION_COMMISSION_PERCENTAGE,
)


<<<<<<< HEAD
print('\nUploading Multisig program ...')
multisig_program_id = solana_program_deploy(
    get_solido_program_path() + '/serum_multisig.so'
)
print(f'> Multisig program id is {multisig_program_id}')

os.makedirs('tests/.keys', exist_ok=True)
maintainer = create_test_account('tests/.keys/maintainer.json')
st_sol_accounts_owner = create_test_account('tests/.keys/st-sol-accounts-owner.json')

print('\nCreating new multisig ...')
multisig_data = multisig(
    'create-multisig',
    '--multisig-program-id',
    multisig_program_id,
    '--threshold',
    '1',
    '--owners',
    maintainer.pubkey,
)
multisig_instance = multisig_data['multisig_address']
multisig_pda = multisig_data['multisig_program_derived_address']
print(f'> Created instance at {multisig_instance}')

print('\nCreating Solido instance ...')
result = solido(
    'create-solido',
    '--multisig-program-id',
    multisig_program_id,
    '--solido-program-id',
    solido_program_id,
    '--max-validators',
    '9',
    '--max-maintainers',
    '3',
    '--max-commission-percentage',
    str(MAX_VALIDATION_COMMISSION_PERCENTAGE),
    '--treasury-fee-share',
    '5',
    '--developer-fee-share',
    '2',
    '--st-sol-appreciation-share',
    '93',
    '--treasury-account-owner',
    st_sol_accounts_owner.pubkey,
    '--developer-account-owner',
    st_sol_accounts_owner.pubkey,
    '--multisig-address',
    multisig_instance,
    keypair_path=maintainer.keypair_path,
)

solido_address = result['solido_address']
treasury_account = result['treasury_account']
developer_account = result['developer_account']
st_sol_mint_account = result['st_sol_mint_address']
validator_list_address = result['validator_list_address']
maintainer_list_address = result['maintainer_list_address']

print(f'> Created instance at {solido_address}')
=======
class Instance:
    def __init__(self) -> None:
        print('\nUploading Solido program ...')
        self.solido_program_id = solana_program_deploy(
            get_solido_program_path() + '/lido.so'
        )
        print(f'> Solido program id is {self.solido_program_id}')
>>>>>>> 203f258f

        print('\nUploading Multisig program ...')
        self.multisig_program_id = solana_program_deploy(
            get_solido_program_path() + '/serum_multisig.so'
        )
        print(f'> Multisig program id is {self.multisig_program_id}')

        os.makedirs('tests/.keys', exist_ok=True)
        self.maintainer = create_test_account('tests/.keys/maintainer.json')
        st_sol_accounts_owner = create_test_account(
            'tests/.keys/st-sol-accounts-owner.json'
        )

        print('\nCreating new multisig ...')
        multisig_data = multisig(
            'create-multisig',
            '--multisig-program-id',
            self.multisig_program_id,
            '--threshold',
            '1',
            '--owners',
            self.maintainer.pubkey,
        )
        self.multisig_instance = multisig_data['multisig_address']
        multisig_pda = multisig_data['multisig_program_derived_address']
        print(f'> Created instance at {self.multisig_instance}')

        print('\nCreating Solido instance ...')
        result = solido(
            'create-solido',
            '--multisig-program-id',
            self.multisig_program_id,
            '--solido-program-id',
            self.solido_program_id,
            '--max-validators',
            '9',
            '--max-maintainers',
            '3',
            '--max-commission-percentage',
            str(MAX_VALIDATION_COMMISSION_PERCENTAGE),
            '--treasury-fee-share',
            '5',
            '--developer-fee-share',
            '2',
            '--st-sol-appreciation-share',
            '93',
            '--treasury-account-owner',
            st_sol_accounts_owner.pubkey,
            '--developer-account-owner',
            st_sol_accounts_owner.pubkey,
            '--multisig-address',
            self.multisig_instance,
            keypair_path=self.maintainer.keypair_path,
        )

        self.solido_address = result['solido_address']
        self.treasury_account = result['treasury_account']
        self.developer_account = result['developer_account']
        self.st_sol_mint_account = result['st_sol_mint_address']
        self.validator_list_address = result['validator_list_address']
        self.maintainer_list_address = result['maintainer_list_address']

        print(f'> Created instance at {self.solido_address}')

        self.approve_and_execute = get_approve_and_execute(
            multisig_program_id=self.multisig_program_id,
            multisig_instance=self.multisig_instance,
            signer_keypair_paths=[self.maintainer.keypair_path],
        )

        # For the first validator, add the test validator itself, so we include a
        # validator that is actually voting, and earning rewards.
        current_validators = json.loads(solana('validators', '--output', 'json'))

        # If we're running on localhost, change the comission
        if get_network() == 'http://127.0.0.1:8899':
            solido_instance = self.pull_solido()
            print(
                '> Changing validator\'s comission to {}% ...'.format(
                    MAX_VALIDATION_COMMISSION_PERCENTAGE
                )
            )
            validator = current_validators['validators'][0]
            validator['commission'] = str(MAX_VALIDATION_COMMISSION_PERCENTAGE)
            solana(
                'vote-update-commission',
                validator['voteAccountPubkey'],
                str(MAX_VALIDATION_COMMISSION_PERCENTAGE),
                './test-ledger/vote-account-keypair.json',
            )
            solana(
                'validator-info',
                'publish',
                '--keypair',
                './test-ledger/validator-keypair.json',
                "solana-test-validator",
            )

        # Allow only validators that are voting, have 100% commission, and have their
        # withdrawer set to Solido's rewards withdraw authority. On a local testnet,
        # this will only contain the test validator, but on devnet or testnet, there can
        # be more validators.
        active_validators = [
            v
            for v in current_validators['validators']
            if (not v['delinquent'])
            and v['commission'] == str(MAX_VALIDATION_COMMISSION_PERCENTAGE)
        ]

        # Add up to 5 of the active validators. Locally there will only be one, but on
        # the devnet or testnet there can be more, and we don't want to add *all* of them.
        validators = [
            self.add_validator(i, vote_account=v['voteAccountPubkey'])
            for (i, v) in enumerate(active_validators[:5])
        ]

        # Create two validators of our own, so we have a more interesting stake
        # distribution. These validators are not running, so they will not earn
        # rewards.
        # validators.extend(
        #     self.add_validator(i, vote_account=None)
        #     for i in range(len(validators), len(validators) + 1)
        # )

        print('Adding maintainer ...')
        transaction_result = solido(
            'add-maintainer',
            '--multisig-program-id',
            self.multisig_program_id,
            '--solido-program-id',
            self.solido_program_id,
            '--solido-address',
            self.solido_address,
            '--maintainer-address',
            self.maintainer.pubkey,
            '--multisig-address',
            self.multisig_instance,
            keypair_path=self.maintainer.keypair_path,
        )
        self.approve_and_execute(transaction_result['transaction_address'])

        output = {
            "cluster": get_network(),
            "multisig_program_id": self.multisig_program_id,
            "multisig_address": self.multisig_instance,
            "solido_program_id": self.solido_program_id,
            "solido_address": self.solido_address,
            "st_sol_mint": self.st_sol_mint_account,
        }
        print("Config file is ../solido_test.json")
        with open('../solido_test.json', 'w') as outfile:
            json.dump(output, outfile, indent=4)

        for i, vote_account in enumerate(validators):
            print(f'  Validator {i} vote account: {vote_account}')

        print('\nMaintenance command line:')
        print(
            ' ',
            ' '.join(
                [
                    'solido',
                    '--keypair-path',
                    self.maintainer.keypair_path,
                    '--config',
                    '../solido_test.json',
                    'run-maintainer',
                    '--max-poll-interval-seconds',
                    '10',
                ]
            ),
        )

<<<<<<< HEAD
solido_instance = solido(
    'show-solido',
    '--solido-program-id',
    solido_program_id,
    '--solido-address',
    solido_address,
)
print('\nDetails:')
output = {
    "multisig_program_id": multisig_program_id,
    "multisig_address": multisig_instance,
    "solido_program_id": solido_program_id,
    "solido_address": solido_address,
    "st_sol_mint": st_sol_mint_account,
}
print(json.dumps(output, indent=4))

print(f'  Reserve address:          {solido_instance["reserve_account"]}')
print(f'  Maintainer address:       {maintainer.pubkey}')
=======
    def pull_solido(self) -> Any:
        return solido(
            'show-solido',
            '--solido-program-id',
            self.solido_program_id,
            '--solido-address',
            self.solido_address,
        )

    def add_validator(self, index: int, vote_account: Optional[str]) -> str:
        """
        Add a validator to the instance, create the right accounts for it. The vote
        account can be a pre-existing one, but if it is not provided, we will create
        one. Returns the vote account address.
        """
        print(f'\nCreating validator {index} ...')
>>>>>>> 203f258f

        if vote_account is None:
            solido_instance = self.pull_solido()
            validator = create_test_account(
                f'tests/.keys/validator-{index}-account.json'
            )
            validator_vote_account, _ = create_vote_account(
                f'tests/.keys/validator-{index}-vote-account.json',
                validator.keypair_path,
                f'tests/.keys/validator-{index}-withdraw-account.json',
                MAX_VALIDATION_COMMISSION_PERCENTAGE,
            )
            vote_account = validator_vote_account.pubkey

        print(f'> Validator vote account:        {vote_account}')

        print('Adding validator ...')
        transaction_result = solido(
            'add-validator',
            '--multisig-program-id',
            self.multisig_program_id,
            '--solido-program-id',
            self.solido_program_id,
            '--solido-address',
            self.solido_address,
            '--validator-vote-account',
            vote_account,
            '--multisig-address',
            self.multisig_instance,
            keypair_path=self.maintainer.keypair_path,
        )
        self.approve_and_execute(transaction_result['transaction_address'])
        return vote_account


if __name__ == "__main__":
    Instance()<|MERGE_RESOLUTION|>--- conflicted
+++ resolved
@@ -27,68 +27,6 @@
 )
 
 
-<<<<<<< HEAD
-print('\nUploading Multisig program ...')
-multisig_program_id = solana_program_deploy(
-    get_solido_program_path() + '/serum_multisig.so'
-)
-print(f'> Multisig program id is {multisig_program_id}')
-
-os.makedirs('tests/.keys', exist_ok=True)
-maintainer = create_test_account('tests/.keys/maintainer.json')
-st_sol_accounts_owner = create_test_account('tests/.keys/st-sol-accounts-owner.json')
-
-print('\nCreating new multisig ...')
-multisig_data = multisig(
-    'create-multisig',
-    '--multisig-program-id',
-    multisig_program_id,
-    '--threshold',
-    '1',
-    '--owners',
-    maintainer.pubkey,
-)
-multisig_instance = multisig_data['multisig_address']
-multisig_pda = multisig_data['multisig_program_derived_address']
-print(f'> Created instance at {multisig_instance}')
-
-print('\nCreating Solido instance ...')
-result = solido(
-    'create-solido',
-    '--multisig-program-id',
-    multisig_program_id,
-    '--solido-program-id',
-    solido_program_id,
-    '--max-validators',
-    '9',
-    '--max-maintainers',
-    '3',
-    '--max-commission-percentage',
-    str(MAX_VALIDATION_COMMISSION_PERCENTAGE),
-    '--treasury-fee-share',
-    '5',
-    '--developer-fee-share',
-    '2',
-    '--st-sol-appreciation-share',
-    '93',
-    '--treasury-account-owner',
-    st_sol_accounts_owner.pubkey,
-    '--developer-account-owner',
-    st_sol_accounts_owner.pubkey,
-    '--multisig-address',
-    multisig_instance,
-    keypair_path=maintainer.keypair_path,
-)
-
-solido_address = result['solido_address']
-treasury_account = result['treasury_account']
-developer_account = result['developer_account']
-st_sol_mint_account = result['st_sol_mint_address']
-validator_list_address = result['validator_list_address']
-maintainer_list_address = result['maintainer_list_address']
-
-print(f'> Created instance at {solido_address}')
-=======
 class Instance:
     def __init__(self) -> None:
         print('\nUploading Solido program ...')
@@ -96,7 +34,6 @@
             get_solido_program_path() + '/lido.so'
         )
         print(f'> Solido program id is {self.solido_program_id}')
->>>>>>> 203f258f
 
         print('\nUploading Multisig program ...')
         self.multisig_program_id = solana_program_deploy(
@@ -270,27 +207,6 @@
             ),
         )
 
-<<<<<<< HEAD
-solido_instance = solido(
-    'show-solido',
-    '--solido-program-id',
-    solido_program_id,
-    '--solido-address',
-    solido_address,
-)
-print('\nDetails:')
-output = {
-    "multisig_program_id": multisig_program_id,
-    "multisig_address": multisig_instance,
-    "solido_program_id": solido_program_id,
-    "solido_address": solido_address,
-    "st_sol_mint": st_sol_mint_account,
-}
-print(json.dumps(output, indent=4))
-
-print(f'  Reserve address:          {solido_instance["reserve_account"]}')
-print(f'  Maintainer address:       {maintainer.pubkey}')
-=======
     def pull_solido(self) -> Any:
         return solido(
             'show-solido',
@@ -307,7 +223,6 @@
         one. Returns the vote account address.
         """
         print(f'\nCreating validator {index} ...')
->>>>>>> 203f258f
 
         if vote_account is None:
             solido_instance = self.pull_solido()
