// SPDX-FileCopyrightText: 2021 Chorus One AG
// SPDX-License-Identifier: GPL-3.0

//! Error type for use throughout the CLI program and daemon.

use num_traits::cast::FromPrimitive;
use solana_client::client_error::{ClientError, ClientErrorKind};
use solana_client::rpc_request::{RpcError, RpcResponseErrorData};
use solana_program::instruction::InstructionError;
use solana_program::program_error::ProgramError;
use solana_program::pubkey::PubkeyError;
use solana_sdk::pubkey::Pubkey;
use solana_sdk::signer::presigner::PresignerError;
use solana_sdk::signer::SignerError;
use solana_sdk::transaction::TransactionError;

use lido::error::LidoError;

/// Return whether the transaction may have executed despite the client error.
///
/// We observed one case on testnet where the RPC returned:
///
///     Solana RPC client returned an error:
///
///      Request:    None
///      Kind:       RPC error for user
///      unable to confirm transaction. This can happen in situations such as
///      transaction expiration and insufficient fee-payer funds
///
/// But the transaction had been executed nonetheless. I suspect what happened
/// is that sending the transaction succeeded, but something went wrong when
/// waiting for confirmations.
///
/// We check for this particular case so we can tell users to check if the
/// transaction executed before continuing. Note that when this function returns
/// true, there is no guarantee that the transaction did execute, and when it
/// returns false, there is no guarantee that it did not execute!
pub fn might_have_executed(error: &ClientError) -> bool {
    match error.kind() {
        ClientErrorKind::RpcError(RpcError::ForUser(message)) => {
            // Unfortunately the error is not more structured than this, we have
            // to string match on the message.
            message.contains("unable to confirm transaction.")
        }
        _ => false,
    }
}

/// Print the message in bold using ANSI escape sequences.
fn print_key(message: &'static str) {
    // 1m enters bold, 0m is a reset.
    // Format left-aligned with a minimum width of 11.
    print!("  \x1b[1m{:<11}\x1b[0m", message);
}

/// Print the message in red using ANSI escape sequences.
fn print_red(message: &'static str) {
    // 31m enters red, 0m is a reset.
    print!("\x1b[31m{}\x1b[0m", message);
}

/// Trait for errors that can be printed to an ANSI terminal for human consumption.
pub trait AsPrettyError {
    /// Pretty-print the error.
    fn print_pretty(&self);
}

pub type Error = Box<dyn AsPrettyError + 'static>;

/// Something went wrong while performing maintenance.
pub struct MaintenanceError {
    pub message: String,
}

impl MaintenanceError {
    #[allow(clippy::new_ret_no_self)]
    pub fn new(message: String) -> Error {
        Box::new(MaintenanceError { message })
    }
}

impl AsPrettyError for MaintenanceError {
    fn print_pretty(&self) {
        print_red("Maintenance error:\n\n");
        println!("{}", self.message);
    }
}

/// Something went wrong either while reading CLI arguments, or while using them.
///
/// This can be a user error (e.g. an invalid Ledger path), or it can be something
/// else that went wrong (e.g. connecting to the Ledger device).
pub struct CliError {
    pub message: &'static str,
    pub cause: Option<String>,
}

impl CliError {
    #[allow(clippy::new_ret_no_self)]
    pub fn new(message: &'static str) -> Error {
        Box::new(CliError {
            message,
            cause: None,
        })
    }

    /// Create a new boxed error, including a cause.
    pub fn with_cause<E: ToString>(message: &'static str, cause: E) -> Error {
        Box::new(CliError {
            message,
            cause: Some(cause.to_string()),
        })
    }
}

impl AsPrettyError for CliError {
    fn print_pretty(&self) {
        print_red("Error:\n\n");
        print_key("Message:");
        println!("{}", self.message);
        if let Some(cause) = &self.cause {
            print_key("Cause:");
            println!("{}", cause);
        }
    }
}

/// We expected to read from the following account, but it doesn't exist on the network.
pub struct MissingAccountError {
    pub missing_account: Pubkey,
}

impl AsPrettyError for MissingAccountError {
    fn print_pretty(&self) {
        print_red("Missing account error:\n");
        println!(
            "We tried to read the following account, but it does not exist: {}",
            self.missing_account
        );
    }
}

pub struct SerializationError {
    pub context: String,
    pub cause: Error,
    pub address: Pubkey,
}

impl AsPrettyError for SerializationError {
    fn print_pretty(&self) {
        print_red("Serialization error:\n\n");
        print_key("Context:");
        println!("{}", self.context);
        print_key("Address:");
        println!("{}", self.address);
        print_key("Cause:");
        self.cause.print_pretty();
    }
}

fn print_pretty_transaction_error(err: &TransactionError) {
    // Indent all keys, because they are printed as part of a larger error.
    print_key("  Raw:    ");
    println!(" {:?}", err);
    print_key("  Display:");
    println!(" {}", err);

    if let TransactionError::InstructionError(_instr, ref instr_error) = err {
        println!();
        if let InstructionError::Custom(error_code) = instr_error {
            print_pretty_error_code(*error_code);
        }
    }
}

impl AsPrettyError for ClientError {
    fn print_pretty(&self) {
        print_red("Solana RPC client returned an error:\n\n");
        print_key("Request:");
        println!(" {:?}", self.request());
        print_key("Kind:");
        match self.kind() {
            ClientErrorKind::Io(inner) => {
                println!(" IO error\n\n{:?}", inner);
            }
            ClientErrorKind::Reqwest(inner) => {
                println!(" \"Reqwest\" error\n\n{:?}", inner);
            }
            ClientErrorKind::RpcError(inner) => match inner {
                RpcError::RpcRequestError(message) => {
                    println!(" RPC request error\n  {}", message)
                }
                RpcError::RpcResponseError {
                    code,
                    message,
                    data,
                } => {
                    println!(" RPC response error");
                    print_key("Error code:");
                    println!(" {}", code);
                    print_key("Message:");
                    println!(" {}", message);
                    match data {
                        RpcResponseErrorData::Empty => {}
                        RpcResponseErrorData::SendTransactionPreflightFailure(result) => {
                            print_key("Reason:");
                            println!(" Transaction preflight failure");
                            print_key("Error:");
                            match result.err {
                                Some(ref err) => {
                                    println!("\n");
                                    print_pretty_transaction_error(err);
                                    println!();
                                }
                                None => {
                                    println!(" unavailable");
                                }
                            }
                            print_key("Logs:");
                            match result.logs {
                                None => {
                                    println!(" unavailable");
                                }
                                Some(ref lines) => {
                                    println!("\n");
                                    for line in lines {
                                        println!("    {}", line);
                                    }
                                }
                            }
                        }
                        RpcResponseErrorData::NodeUnhealthy { num_slots_behind } => {
                            print_key("Reason:");
                            println!(" Node unhealthy, {:?} slots behind", num_slots_behind);
                        }
                    }
                }
                RpcError::ParseError(message) => {
                    println!(" RPC parse error\n  {}", message)
                }
                RpcError::ForUser(message) => {
                    println!(" RPC error for user\n  {}", message)
                }
            },
            ClientErrorKind::SerdeJson(inner) => {
                println!(" Serialization error\n\n{:?}", inner);
            }
            ClientErrorKind::SigningError(inner) => {
                println!(" Signing error\n\n{:?}", inner);
            }
            ClientErrorKind::TransactionError(ref inner) => {
                println!(" Transaction error");
                print_key("Error:");
                println!("\n");
                print_pretty_transaction_error(inner);
            }
            ClientErrorKind::FaucetError(inner) => {
                println!(" Faucet error\n\n{:?}", inner);
            }
            ClientErrorKind::Custom(message) => {
                println!(" Custom error\n  {}", message);
            }
        }
    }
}

/// Parse an error code back to a multisig error.
///
/// We need to write this manually, because `multisig::Error::from`
/// unfortunately doesn’t convert back from error codes, it appears
/// to be broken. See also <https://github.com/ChorusOne/solido/issues/177>.
pub fn multisig_error_from_u32(error_code: u32) -> Option<multisig::ErrorCode> {
    use multisig::ErrorCode;

    let all_errors = [
        ErrorCode::InvalidOwner,
        ErrorCode::NotEnoughSigners,
        ErrorCode::TransactionAlreadySigned,
        ErrorCode::Overflow,
        ErrorCode::UnableToDelete,
        ErrorCode::AlreadyExecuted,
        ErrorCode::InvalidThreshold,
    ];

    // The purpose of the match statement below is to trigger a compile error if
    // the `ErrorCode` enum changes in a future version of the multisig program.
    // If you ended up here  to fix that, please also add the new variant to the
    // list above!
    match all_errors[0] {
        ErrorCode::InvalidOwner => { /* See comment above! */ }
        ErrorCode::NotEnoughSigners => { /* See comment above! */ }
        ErrorCode::TransactionAlreadySigned => { /* See comment above! */ }
        ErrorCode::Overflow => { /* See comment above! */ }
        ErrorCode::UnableToDelete => { /* See comment above! */ }
        ErrorCode::AlreadyExecuted => { /* See comment above! */ }
        ErrorCode::InvalidThreshold => { /* See comment above! */ }
    }

    for &error in &all_errors {
        match ProgramError::from(error) {
            ProgramError::Custom(x) if x == error_code => return Some(error),
            _ => continue,
        }
    }

    None
}

#[cfg(test)]
mod test {
    use crate::error::multisig_error_from_u32;

    #[test]
    fn test_multisig_error_from_u32() {
        // We use `assert!matches!` because `ErrorCode` does not implement `Eq`.
        assert!(matches!(
            multisig_error_from_u32(0x65),
            Some(multisig::ErrorCode::NotEnoughSigners),
        ));
        assert!(matches!(multisig_error_from_u32(u32::MAX), None));
    }
}

pub fn print_pretty_error_code(error_code: u32) {
    print_key("Error code interpretations:");
    println!("\n");
    match LidoError::from_u32(error_code) {
        Some(err) => println!("    Solido error {} is {:?}", error_code, err),
        None => println!("    Error {} is not a known Solido error.", error_code),
    }
<<<<<<< HEAD
    match multisig_error_from_u32(error_code) {
        Some(multisig_error) => {
            println!(
                "    Multisig error {} is {:?}: {}",
                error_code, multisig_error, multisig_error
            );
=======
    match serum_multisig::Error::from(ProgramError::Custom(error_code)) {
        // Anchor calls it an "ErrorCode", but it's really an enum
        // with user-defined errors (as opposed to the Solana ProgramError).
        serum_multisig::Error::ErrorCode(custom_error) => {
            println!("    Multisig error {} is {:?}", error_code, custom_error);
            println!("    {}", custom_error);
>>>>>>> 8b0c6928
        }
        None => {
            println!("    Error {} is not a known Multisig error.", error_code);
        }
    }
}

impl AsPrettyError for ProgramError {
    fn print_pretty(&self) {
        print_red("Program error:");
        match self {
            ProgramError::Custom(error_code) => {
                println!(" Custom error {} (0x{:x})\n", error_code, error_code);
                print_pretty_error_code(*error_code);
            }
            predefined_error => println!(" {:?}", predefined_error),
        }
    }
}

impl AsPrettyError for TransactionError {
    fn print_pretty(&self) {
        println!("TODO: Add a nicer print_pretty impl for TransactionError.");
        println!("Transaction error:\n{:?}", self);
    }
}

impl AsPrettyError for std::io::Error {
    fn print_pretty(&self) {
        print_red("IO Error:");
        println!(" {:?}", self);
    }
}

impl AsPrettyError for bincode::ErrorKind {
    fn print_pretty(&self) {
        print_red("Bincode (de)serialization error:");
        println!(" {:?}", self);
    }
}

impl AsPrettyError for PubkeyError {
    fn print_pretty(&self) {
        print_red("Solana public key error:");
        println!(" {:?}", self);
    }
}

impl AsPrettyError for SignerError {
    fn print_pretty(&self) {
        print_red("Failed to sign transaction: ");
        // `SignerError` does implement display, but the messages are low-quality
        // and not any more helpful than the enum names, so we write custom descriptions
        // here to be a bit more user-friendly.
        match self {
            SignerError::KeypairPubkeyMismatch => {
                println!("Mismatch between keypair and pubkey.");
            }
            SignerError::NotEnoughSigners => {
                println!("Not enough signers.");
                println!(
                    "This is a programming error, please report a bug at \
                    https://github.com/chorusone/solido/issues/new."
                );
            }
            SignerError::TransactionError(err) => {
                println!("Transaction error while signing.");
                err.print_pretty();
            }
            SignerError::Custom(message) => {
                println!("Custom error.");
                print_key("Message:");
                println!(" {}", message)
            }
            SignerError::PresignerError(PresignerError::VerificationFailure) => {
                println!("Pre-signer error.");
                print_key("Message:");
                println!(" {}", PresignerError::VerificationFailure);
            }
            SignerError::Connection(message) => {
                println!("Connection error while signing with remote keypair.");
                print_key("Connection error:");
                println!(" {}", message);
            }
            SignerError::InvalidInput(message) => {
                println!("Invalid input.");
                print_key("Message:");
                println!(" {}", message);
            }
            SignerError::NoDeviceFound => {
                println!("No device found.");
            }
            SignerError::Protocol(message) => {
                println!("Protocol error.");
                print_key("Message:");
                println!(" {}", message);
                // When using the Ledger hardware wallet, if blind signing is
                // disabled in its Solana app, we get "Ledger operation not supported"
                // as message. Try to help the user debug this.
                if message.contains("Ledger") {
                    print_key("Note:");
                    println!(
                        " Is the 'blind signing' setting enabled in the Solana app on the device?"
                    );
                }
            }
            SignerError::UserCancel(message) => {
                println!("Signing cancelled by user.");
                print_key("Message: ");
                println!(" {}", message);
            }
        }
    }
}

impl AsPrettyError for Box<dyn AsPrettyError + 'static> {
    fn print_pretty(&self) {
        (**self).print_pretty()
    }
}

/// Trait for results that we can "unwrap" by pretty-printing and then aborting in case of error.
pub trait Abort {
    type Item;

    /// If the result is an error, pretty-print and abort, otherwise return the `Ok`.
    fn ok_or_abort(self) -> Self::Item;

    /// Print the context message in case of error, then pretty-print the error and abort.
    fn ok_or_abort_with(self, message: &'static str) -> Self::Item;
}

impl<T, E: AsPrettyError> Abort for std::result::Result<T, E> {
    type Item = T;

    fn ok_or_abort(self) -> T {
        match self {
            Ok(result) => result,
            Err(err) => {
                err.print_pretty();
                std::process::exit(1);
            }
        }
    }

    fn ok_or_abort_with(self, message: &'static str) -> T {
        match self {
            Ok(result) => result,
            Err(err) => {
                println!("{}", message);
                err.print_pretty();
                std::process::exit(1);
            }
        }
    }
}

impl From<ClientError> for Error {
    fn from(err: ClientError) -> Error {
        Box::new(err)
    }
}

impl From<ProgramError> for Error {
    fn from(err: ProgramError) -> Error {
        Box::new(err)
    }
}

impl From<TransactionError> for Error {
    fn from(err: TransactionError) -> Error {
        Box::new(err)
    }
}

impl From<PubkeyError> for Error {
    fn from(err: PubkeyError) -> Error {
        Box::new(err)
    }
}

impl From<std::io::Error> for Error {
    fn from(err: std::io::Error) -> Error {
        Box::new(err)
    }
}

impl From<Box<bincode::ErrorKind>> for Error {
    fn from(err: Box<bincode::ErrorKind>) -> Error {
        Box::new(*err)
    }
}<|MERGE_RESOLUTION|>--- conflicted
+++ resolved
@@ -269,8 +269,8 @@
 /// We need to write this manually, because `multisig::Error::from`
 /// unfortunately doesn’t convert back from error codes, it appears
 /// to be broken. See also <https://github.com/ChorusOne/solido/issues/177>.
-pub fn multisig_error_from_u32(error_code: u32) -> Option<multisig::ErrorCode> {
-    use multisig::ErrorCode;
+pub fn multisig_error_from_u32(error_code: u32) -> Option<serum_multisig::ErrorCode> {
+    use serum_multisig::ErrorCode;
 
     let all_errors = [
         ErrorCode::InvalidOwner,
@@ -309,14 +309,19 @@
 #[cfg(test)]
 mod test {
     use crate::error::multisig_error_from_u32;
+    use solana_program::program_error::ProgramError;
 
     #[test]
     fn test_multisig_error_from_u32() {
         // We use `assert!matches!` because `ErrorCode` does not implement `Eq`.
-        assert!(matches!(
-            multisig_error_from_u32(0x65),
-            Some(multisig::ErrorCode::NotEnoughSigners),
-        ));
+        assert!(
+            matches!(
+                multisig_error_from_u32(301),
+                Some(serum_multisig::ErrorCode::NotEnoughSigners),
+            ),
+            "Note: NotEnoughSigners code is {:?}",
+            ProgramError::from(serum_multisig::ErrorCode::NotEnoughSigners),
+        );
         assert!(matches!(multisig_error_from_u32(u32::MAX), None));
     }
 }
@@ -328,21 +333,12 @@
         Some(err) => println!("    Solido error {} is {:?}", error_code, err),
         None => println!("    Error {} is not a known Solido error.", error_code),
     }
-<<<<<<< HEAD
     match multisig_error_from_u32(error_code) {
         Some(multisig_error) => {
             println!(
                 "    Multisig error {} is {:?}: {}",
                 error_code, multisig_error, multisig_error
             );
-=======
-    match serum_multisig::Error::from(ProgramError::Custom(error_code)) {
-        // Anchor calls it an "ErrorCode", but it's really an enum
-        // with user-defined errors (as opposed to the Solana ProgramError).
-        serum_multisig::Error::ErrorCode(custom_error) => {
-            println!("    Multisig error {} is {:?}", error_code, custom_error);
-            println!("    {}", custom_error);
->>>>>>> 8b0c6928
         }
         None => {
             println!("    Error {} is not a known Multisig error.", error_code);
