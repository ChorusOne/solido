use lido::error::LidoError;
use lido::state::ListEntry;

use solana_program_test::tokio;
use solana_sdk::signature::Keypair;

use testlib::assert_solido_error;
use testlib::solido_context::Context;

#[tokio::test]
async fn test_set_max_commission_percentage() {
    let mut context = Context::new_with_maintainer_and_validator().await;
    let validator = &context.get_solido().await.validators.entries[0];

    // increase max_commission_percentage
    let result = context.try_set_max_commission_percentage(context.max_commission_percentage + 1);
    assert_eq!(result.await.is_ok(), true);

    let solido = context.get_solido().await.lido;
    assert_eq!(
        solido.max_commission_percentage,
        context.max_commission_percentage + 1
    );

    let result = context.try_deactivate_validator_if_commission_exceeds_max(*validator.pubkey());
    assert_eq!(result.await.is_ok(), true);

    // check validator is not deactivated
    let validator = &context.get_solido().await.validators.entries[0];
    assert_eq!(validator.active, true);

    // Increase max_commission_percentage above 100%
    assert_solido_error!(
        context.try_set_max_commission_percentage(101).await,
        LidoError::ValidationCommissionOutOfBounds
    );

    // decrease max_commission_percentage
    let result = context.try_set_max_commission_percentage(context.max_commission_percentage - 1);
    assert_eq!(result.await.is_ok(), true);

    let result = context.try_deactivate_validator_if_commission_exceeds_max(*validator.pubkey());
    assert_eq!(result.await.is_ok(), true);

    // check validator is deactivated
    let validator = &context.get_solido().await.validators.entries[0];
    assert_eq!(validator.active, false);
<<<<<<< HEAD
=======
}

#[tokio::test]
async fn test_close_vote_account() {
    let mut context = Context::new_with_maintainer_and_validator().await;
    let vote_account = context.validator.as_ref().unwrap().vote_account;

    let validator = &context.get_solido().await.validators.entries[0];
    assert_eq!(validator.active, true);

    let keypair_bytes = context
        .validator
        .as_ref()
        .unwrap()
        .withdraw_authority
        .to_bytes();

    let withdraw_authority = Keypair::from_bytes(&keypair_bytes).unwrap();

    let result = context.try_close_vote_account(&vote_account, &withdraw_authority);
    assert_eq!(result.await.is_ok(), true);

    let result = context.try_deactivate_validator_if_commission_exceeds_max(*validator.pubkey());
    assert_eq!(result.await.is_ok(), true);

    let validator = &context.get_solido().await.validators.entries[0];
    assert_eq!(validator.active, false);
>>>>>>> 203f258f
}<|MERGE_RESOLUTION|>--- conflicted
+++ resolved
@@ -45,8 +45,6 @@
     // check validator is deactivated
     let validator = &context.get_solido().await.validators.entries[0];
     assert_eq!(validator.active, false);
-<<<<<<< HEAD
-=======
 }
 
 #[tokio::test]
@@ -74,5 +72,4 @@
 
     let validator = &context.get_solido().await.validators.entries[0];
     assert_eq!(validator.active, false);
->>>>>>> 203f258f
 }