// SPDX-FileCopyrightText: 2021 Chorus One AG
// SPDX-License-Identifier: GPL-3.0

//! This module tests our assumptions about how Solana works.
//!
//! In some places the Solana documentation is absent or incomplete, so we test
//! the implementation to see how Solana actually works.

use solana_program::{pubkey::Pubkey, stake::state::StakeState};
use solana_program_test::tokio;
use solana_sdk::signature::{Keypair, Signer};

use lido::{
    stake_account::{StakeAccount, StakeBalance},
    token::Lamports,
};
use solana_vote_program::vote_instruction;

use testlib::solido_context::{send_transaction, Context};

/// Test that `solana_program::stake::instruction::merge` is symmetric.
///
/// <https://docs.solana.com/staking/stake-accounts#merging-stake-accounts>
/// suggests that merge may not be symmetric, it says:
///
/// > A merge is possible between two stakes in the following states with no
/// > additional conditions:
/// > * an inactive stake into an activating stake during its activation epoch.
///
/// But the reverse case of merging activating stake into an inactive stake
/// account is not mentioned. In this test, we confirm that the both cases are
/// allowed, and that merging stake is in fact symmetric.
#[tokio::test]
async fn test_stake_merge_is_symmetric() {
    let amount = Lamports(1_000_000_000);

    let mut context = Context::new_with_maintainer_and_validator().await;
    let vote_account = context.validator.as_ref().unwrap().vote_account.clone();
    let authority = context.deterministic_keypair.new_keypair();

    // Case 1: merge inactive into activating stake.
    let activating = context
        .create_stake_account(amount, authority.pubkey())
        .await;
    let inactive = context
        .create_stake_account(amount, authority.pubkey())
        .await;
    context
        .delegate_stake_account(activating, vote_account, &authority)
        .await;
    context
        .merge_stake_accounts(inactive, activating, &authority)
        .await;

    // Case 2: merge activating into inactive stake.
    let activating = context
        .create_stake_account(amount, authority.pubkey())
        .await;
    let inactive = context
        .create_stake_account(amount, authority.pubkey())
        .await;
    context
        .delegate_stake_account(activating, vote_account, &authority)
        .await;
    context
        .merge_stake_accounts(activating, inactive, &authority)
        .await;

    // If we get here, then both merges worked.
}

enum StakeMode {
    Inactive,
    Active,
    Deactivating,
}

/// Set up a stake account, possibly activate it, wait for it to be active,
/// possibly deactivate it, and then measure how many rewards we got.
///
/// We have to spin up the entire test context for this, to ensure that the
/// stake being active or deactivating is the only difference. The staking
/// rewards depend on the epoch number, and they appear to also depend on the
/// stake history, so we can’t just measure in two consecutive epochs, because
/// the rewards would differ.
async fn measure_staking_rewards(mode: StakeMode) -> Lamports {
    let amount = Lamports(1_000_000_000);

    let mut context = Context::new_with_maintainer_and_validator().await;
    let vote_account = context.validator.as_ref().unwrap().vote_account.clone();
    let authority = context.deterministic_keypair.new_keypair();

    context.advance_to_normal_epoch(0);

    // Create a stake account and delegate it to the vote account, which is not a
    // 100% commission vote account, so rewards go to the vote account and stake accounts.
    let stake_account = context
        .create_stake_account(amount, authority.pubkey())
        .await;

    match mode {
        StakeMode::Inactive => { /* Don't activate the stake if we want inactive stake. */ }
        StakeMode::Active | StakeMode::Deactivating => {
            context
                .delegate_stake_account(stake_account, vote_account, &authority)
                .await;
        }
    }

    // Move ahead one epoch so the stake becomes active.
    context.advance_to_normal_epoch(1);

    let mut balance_t0 = context.get_sol_balance(vote_account).await;
    balance_t0 = (balance_t0 + context.get_sol_balance(stake_account).await).unwrap();

    // Deactivate the stake if needed.
    match mode {
        StakeMode::Inactive | StakeMode::Active => {}
        StakeMode::Deactivating => {
            context
                .deactivate_stake_account(stake_account, &authority)
                .await
        }
    }

    // Vote, and then move one more epoch, so we get the validation rewards.
    context
        .context
        .increment_vote_account_credits(&vote_account, 1);
    context.advance_to_normal_epoch(2);

    let mut balance_t1 = context.get_sol_balance(vote_account).await;
    balance_t1 = (balance_t1 + context.get_sol_balance(stake_account).await).unwrap();

    (balance_t1 - balance_t0).unwrap()
}

/// Confirm that deactivating stake still earns rewards in that epoch.
#[tokio::test]
async fn test_deactivating_stake_earns_rewards() {
    let rewards_inactive = measure_staking_rewards(StakeMode::Inactive).await;
    let rewards_active = measure_staking_rewards(StakeMode::Active).await;
    let rewards_deactivating = measure_staking_rewards(StakeMode::Deactivating).await;

    // When stake is deactivating, the rewards are a few lamports less, because
    // the deactivation transaction itself costs a transaction fee, which is
    // burned, and this affects the rewards. See also
    // https://github.com/solana-labs/solana/issues/18894. Two Lamports out of
    // 1.2k SOL is a negligible difference, so we'll assume that deactivation
    // does not prevent rewards.
    assert_eq!(rewards_inactive, Lamports(0));
<<<<<<< HEAD
    assert_eq!(rewards_active, Lamports(1_244_922_235_901));
    assert_eq!(rewards_deactivating, Lamports(1_244_922_235_900));
=======
    assert_eq!(rewards_active, Lamports(19_974_887_559));
    assert_eq!(rewards_deactivating, Lamports(19_974_887_558));
>>>>>>> 4a5fe34b
}

#[tokio::test]
async fn test_stake_accounts() {
    let amount = Lamports(1_000_000_000);

    let mut context = Context::new_with_maintainer_and_validator().await;
    let vote_account = context.validator.as_ref().unwrap().vote_account.clone();
    let authority = context.deterministic_keypair.new_keypair();
    let rent = context.get_rent().await;
    let stake_rent = Lamports(rent.minimum_balance(std::mem::size_of::<StakeState>()));

    let activating = context
        .create_stake_account(amount, authority.pubkey())
        .await;
    context
        .delegate_stake_account(activating, vote_account, &authority)
        .await;

    let activating_stake = context.get_stake_state(activating).await;
    let activating_stake_account = StakeAccount::from_delegated_account(
        amount,
        &activating_stake,
        &context.get_clock().await,
        &context.get_stake_history().await,
        0,
    );

    assert_eq!(
        activating_stake_account.balance,
        StakeBalance {
            inactive: stake_rent,
            activating: (amount - stake_rent).unwrap(),
            active: Lamports(0),
            deactivating: Lamports(0),
        }
    );

    context.advance_to_normal_epoch(0);

    // Stake is now active.
    let active = activating;
    let active_stake = context.get_stake_state(active).await;
    let active_stake_account = StakeAccount::from_delegated_account(
        amount,
        &active_stake,
        &context.get_clock().await,
        &context.get_stake_history().await,
        0,
    );

    assert_eq!(
        active_stake_account.balance,
        StakeBalance {
            inactive: stake_rent,
            activating: Lamports(0),
            active: (amount - stake_rent).unwrap(),
            deactivating: Lamports(0),
        }
    );

    context.deactivate_stake_account(active, &authority).await;
    // Stake is now deactivating.
    let deactivating = active;

    let deactivating_stake = context.get_stake_state(deactivating).await;
    let deactivating_stake_account = StakeAccount::from_delegated_account(
        amount,
        &deactivating_stake,
        &context.get_clock().await,
        &context.get_stake_history().await,
        0,
    );

    assert_eq!(
        deactivating_stake_account.balance,
        StakeBalance {
            inactive: stake_rent,
            activating: Lamports(0),
            active: Lamports(0),
            deactivating: (amount - stake_rent).unwrap(),
        }
    );

    context.advance_to_normal_epoch(1);

    // Stake is now inactive.
    let deactivated = deactivating;

    let deactivated_stake = context.get_stake_state(deactivated).await;
    let deactivated_stake_account = StakeAccount::from_delegated_account(
        amount,
        &deactivated_stake,
        &context.get_clock().await,
        &context.get_stake_history().await,
        0,
    );

    assert_eq!(
        deactivated_stake_account.balance,
        StakeBalance {
            inactive: amount,
            activating: Lamports(0),
            active: Lamports(0),
            deactivating: Lamports(0),
        }
    );
}

async fn update_commission(
    context: &mut Context,
    vote_account: &Pubkey,
    withdraw_authority: &Pubkey,
    signer: &Keypair,
    new_commission: u8,
) -> solana_sdk::transport::Result<()> {
    send_transaction(
        &mut context.context,
        &[vote_instruction::update_commission(
            &vote_account,
            withdraw_authority,
            new_commission,
        )],
        vec![signer],
    )
    .await
}

#[tokio::test]
async fn test_only_withdrawer_can_change_commission() {
    let mut context = Context::new_empty().await;
    let withdraw_authority = context.deterministic_keypair.new_keypair();
    let node_key = context.deterministic_keypair.new_keypair();

    // Create vote account.
    let vote_account = context
        .create_vote_account(&node_key, withdraw_authority.pubkey(), 0)
        .await;

    let vote_state = context.get_vote_account(vote_account).await.unwrap();
    assert_eq!(vote_state.commission, 0);
    assert_eq!(
        vote_state.authorized_withdrawer,
        withdraw_authority.pubkey()
    );

    // Test if `withdraw_authority` is allowed to change the commission.
    update_commission(
        &mut context,
        &vote_account,
        &withdraw_authority.pubkey(),
        &withdraw_authority,
        1,
    )
    .await
    .unwrap();

    let vote_state = context.get_vote_account(vote_account).await.unwrap();
    assert_eq!(vote_state.commission, 1);

    let new_withdrawer = context.deterministic_keypair.new_keypair();
    // Change withdraw authority
    send_transaction(
        &mut context.context,
        &[vote_instruction::authorize(
            &vote_account,
            &withdraw_authority.pubkey(),
            &new_withdrawer.pubkey(),
            solana_vote_program::vote_state::VoteAuthorize::Withdrawer,
        )],
        vec![&withdraw_authority],
    )
    .await
    .unwrap();

    // Test if we the withdraw authority was changed.
    let vote_state = context.get_vote_account(vote_account).await.unwrap();
    assert_eq!(vote_state.authorized_withdrawer, new_withdrawer.pubkey());

    // Old withdraw authority shouldn't be able to change the commission.
    let result = update_commission(
        &mut context,
        &vote_account,
        &withdraw_authority.pubkey(),
        &withdraw_authority,
        2,
    )
    .await;
    assert!(result.is_err());

    // New withdraw authority can change the commission.
    update_commission(
        &mut context,
        &vote_account,
        &new_withdrawer.pubkey(),
        &new_withdrawer,
        2,
    )
    .await
    .unwrap();
    let vote_state = context.get_vote_account(vote_account).await.unwrap();
    assert_eq!(vote_state.commission, 2);
}<|MERGE_RESOLUTION|>--- conflicted
+++ resolved
@@ -149,13 +149,8 @@
     // 1.2k SOL is a negligible difference, so we'll assume that deactivation
     // does not prevent rewards.
     assert_eq!(rewards_inactive, Lamports(0));
-<<<<<<< HEAD
-    assert_eq!(rewards_active, Lamports(1_244_922_235_901));
-    assert_eq!(rewards_deactivating, Lamports(1_244_922_235_900));
-=======
-    assert_eq!(rewards_active, Lamports(19_974_887_559));
+    assert_eq!(rewards_active, Lamports(19_974_887_558));
     assert_eq!(rewards_deactivating, Lamports(19_974_887_558));
->>>>>>> 4a5fe34b
 }
 
 #[tokio::test]
