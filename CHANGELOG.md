--- conflicted
+++ resolved
@@ -1,6 +1,5 @@
 # Changelog
 
-<<<<<<< HEAD
 ## v2.0.0 (unreleased)
 
 New features:
@@ -15,7 +14,7 @@
 * The `WithdrawInactiveStake` instruction is no longer supported and has been superseded by `UpdateStakeAccountBalance`.
 * The `CollectValidatorFee` instruction is no longer supported.
 * The `ClaimValidatorFee` instruction is no longer supported.
-=======
+
 ## v1.3.3
 
 Released 2022-07-08.
@@ -26,7 +25,6 @@
 Changes:
 
 * Do not try to call `Anker::SendRewards` from the maintenance daemon.
->>>>>>> 5d0a2648
 
 ## v1.3.2
 
